--- conflicted
+++ resolved
@@ -12,24 +12,17 @@
 import {LibAppStorage, AppStorage, Storage, BorrowData, BorrowState, Loan, ReserveConfigurationMap, ReserveData} from "../libraries/LibAppStorage.sol";
 import {LibReserveConfiguration} from "../libraries/LibReserveConfiguration.sol";
 import {WadRayMath} from "../../shared/libraries/WadRayMath.sol";
-<<<<<<< HEAD
 import {SafeTransferLib} from "../../shared/libraries/SafeTransferLib.sol";
-=======
 import {PercentageMath} from "../../shared/libraries/PercentageMath.sol";
->>>>>>> 53743ec8
 import {VaultDataFacet} from "../../vault/facets/VaultDataFacet.sol";
 import {VaultMarginFacet} from "../../vault/facets/VaultMarginFacet.sol";
 import {VaultAssetFacet} from "../../vault/facets/VaultAssetFacet.sol";
 
 contract LoanFacet is Storage {
     using WadRayMath for uint256;
-<<<<<<< HEAD
     using SafeTransferLib for IERC20;
-=======
     using PercentageMath for uint256;
-    using SafeERC20 for IERC20;
     using LibReserveConfiguration for ReserveConfigurationMap;
->>>>>>> 53743ec8
 
     uint256 public immutable TEN_THOUSANDS = 10000;
 

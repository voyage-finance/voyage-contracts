// SPDX-License-Identifier: GPL-3.0
pragma solidity ^0.8.9;

import 'openzeppelin-solidity/contracts/access/AccessControl.sol';
import '../libraries/acl/ExtCallACL.sol';
import '../libraries/acl/ExtCallACLProxy.sol';
import '../libraries/ownership/Ownable.sol';
import '../libraries/types/DataTypes.sol';
import '../libraries/logic/ReserveLogic.sol';
import '../component/infra/AddressResolver.sol';
import '../component/vault/VaultManager.sol';
import '../component/vault/VaultManagerProxy.sol';
import '../component/liquiditymanager/LiquidityManager.sol';
import '../component/loan/LoanManager.sol';
import '../interfaces/IACLManager.sol';
import './infra/MessageBus.sol';
import 'hardhat/console.sol';

contract Voyager is MessageBus {
    modifier onlyWhitelisted(bytes32 func) {
        require(
            ExtCallACL(getExtCallACLProxyAddress()).isWhitelistedAddress(
                msg.sender
            ),
            'Voyager: not whitelisted address'
        );
        require(
            ExtCallACL(getExtCallACLProxyAddress()).isWhitelistedFunction(func),
            'Voyager: not whitelisted functions'
        );
        _;
    }

    modifier onlyProtocolManager() {
        _requireCallerAdmin();
        _;
    }

    event CallResult(bool, bytes);

    /************************************** HouseKeeping Interfaces **************************************/
    /**
     * @dev Update addressResolver contract address
     * @param _addressResolver address of the resolver contract
     **/
    function setAddressResolverAddress(address _addressResolver)
        external
        onlyOwner
    {
        addressResolver = AddressResolver(_addressResolver);
    }

    function whitelistAddress(address[] calldata _address)
        external
        onlyProtocolManager
    {
        ExtCallACL extCallACL = ExtCallACL(getExtCallACLProxyAddress());
        extCallACL.whitelistAddress(_address);
    }

    function whitelistFunction(bytes32[] calldata _function)
        external
        onlyProtocolManager
    {
        ExtCallACL extCallACL = ExtCallACL(getExtCallACLProxyAddress());
        extCallACL.whitelistFunction(_function);
    }

    /************************************** Liquidity Manager Interfaces **************************************/

    /**
     * @dev Deposits an `amount` of underlying asset into the reserve, receiving in return overlying tokens: Either
     * Junior Deposit Token or Senior Deposit token
     * @param _asset The address of the underlying asset to deposit
     * @param _tranche The tranche of the liquidity pool the user wants to deposit to
     * @param _amount The amount to be deposited
     * @param _onBehalfOf The address that will receive the deposit tokens, same as msg.sender if the user
     *   wants to receive them on his own wallet, or a different address if the beneficiary of deposit token
     *   is a different wallet
     **/
    function deposit(
        address _asset,
        ReserveLogic.Tranche _tranche,
        uint256 _amount,
        address _onBehalfOf
    ) external {
        LiquidityManager(getLiquidityManagerProxyAddress()).deposit(
            _asset,
            _tranche,
            _amount,
            msg.sender,
            _onBehalfOf
        );
    }

    /**
     * @dev Returns the normalized income per unit of asset
     * @param _asset The address of the underlying asset of the reserve
     * @param _tranche The tranche of the reserve, either Junior or Senior
     * @return The reserve's normalized income
     **/
    function getReserveNormalizedIncome(
        address _asset,
        ReserveLogic.Tranche _tranche
    ) external view returns (uint256) {
        return
            LiquidityManager(getLiquidityManagerProxyAddress())
                .getReserveNormalizedIncome(_asset, _tranche);
    }

    /**
     * @dev Returns the reserve flags
     * @param _asset The address of asset
     * @return The state flags representing active, frozen, borrowing enabled
     **/
    function getReserveFlags(address _asset)
        external
        view
        returns (
            bool,
            bool,
            bool
        )
    {
        return
            LiquidityManager(getLiquidityManagerProxyAddress()).getFlags(
                _asset
            );
    }

    /**
     * @dev Returns the configuration of the reserve
     * @param _asset The address of the underlying asset of the reserve
     * @return The state of the reserve
     **/
    function getConfiguration(address _asset)
        external
        view
        returns (DataTypes.ReserveConfigurationMap memory)
    {
        require(Address.isContract(_asset), Errors.LM_NOT_CONTRACT);
        return
            LiquidityManager(getLiquidityManagerProxyAddress())
                .getConfiguration(_asset);
    }

    /**
     * @dev Get current liquidity rate for a specific reserve for it junior tranche or senior tranche
     * @param _asset The address of the underlying asset of the reserve
     * @param _tranche Either junior tranche or senior tranche
     **/
    function liquidityRate(address _asset, ReserveLogic.Tranche _tranche)
        external
        view
        returns (uint256)
    {
        return
            LiquidityManager(getLiquidityManagerProxyAddress())
                .getLiquidityRate(_asset, _tranche);
    }

    /**
     * @dev Get EscrowContract owned by LiquidityManager
     **/
    function getLiquidityManagerEscrowContractAddress()
        external
        view
        returns (address)
    {
        return
            LiquidityManager(getLiquidityManagerProxyAddress())
                .getEscrowAddress();
    }

    /************************************** Loan Manager Interfaces **************************************/

    // todo remove _grossAssetValue
    function borrow(
        address _asset,
        uint256 _amount,
        address payable _vault,
        uint256 _grossAssetValue
    ) external onlyWhitelisted('borrow') {
<<<<<<< HEAD
        address loanManagerProxy = addressResolver.getLoanManagerProxy();
        console.log('loan manager proxy', loanManagerProxy);
=======
>>>>>>> 6b687130
        LoanManager(addressResolver.getLoanManagerProxy()).borrow(
            msg.sender,
            _asset,
            _amount,
            _vault,
            _grossAssetValue
        );
    }

    /************************************** Vault Manager Interfaces **************************************/

    /**
     * @dev Create an empty Vault for msg.sender, in addition to this, a vault also deploy
     * a SecurityDepositEscrow contract which the fund will be held in
     × @return address of Vault
     **/
    function createVault(address _reserve)
        external
        onlyWhitelisted('createVault')
        returns (address)
    {
        address vaultManagerProxy = getVaultManagerProxyAddress();
        VaultManager vaultManager = VaultManager(vaultManagerProxy);
        return vaultManager.createVault(msg.sender, _reserve);
    }

    /**
     * @dev Deposit specific amount of security deposit to user owned Vault
     * @param _vaultUser the user address that will be sponsored
     * @param _reserve address of reserve
     * @param _amount deposit amount
     **/
    function depositSecurity(
        address _vaultUser,
        address _reserve,
        uint256 _amount
    ) external onlyWhitelisted('depositSecurity') {
        VaultManager(getVaultManagerProxyAddress()).depositSecurity(
            msg.sender,
            _vaultUser,
            _reserve,
            _amount
        );
    }

    /**
     * @dev Redeem specific amount of security deposit to user owned Vault
     * @param _vaultUser the user address that has be sponsored
     * @param _reserve address of reserve
     * @param _amount deposit amount
     **/
    function redeemSecurity(
        address _vaultUser,
        address _reserve,
        uint256 _amount
    ) external onlyWhitelisted('redeemSecurity') {
        VaultManager(getVaultManagerProxyAddress()).redeemSecurity(
            payable(msg.sender),
            _vaultUser,
            _reserve,
            _amount
        );
    }

    // todo placeholder functions, more detail should be impl in the future
    function slash(
        address _vaultUser,
        address _reserve,
        address payable _to,
        uint256 _amount
    ) external {
        VaultManager(getVaultManagerProxyAddress()).slash(
            _vaultUser,
            _reserve,
            _to,
            _amount
        );
    }

    /**
     * @dev Get maximum reserve amount the use can borrow
     * @param _user user address
     * @param _reserve reserve contract address
     **/
    function getCreditLimit(address _user, address _reserve)
        external
        view
        returns (uint256)
    {
        return
            VaultManagerProxy(getVaultManagerProxyAddress()).getCreditLimit(
                _user,
                _reserve
            );
    }

    /**
     * @dev Get available credit
     * @param _user user address
     * @param _reserve address of reserve
     **/
    function getAvailableCredit(address _user, address _reserve)
        external
        view
        returns (uint256)
    {
        return
            VaultManagerProxy(getVaultManagerProxyAddress()).getAvailableCredit(
                _user,
                _reserve
            );
    }

    /**
     * @dev Eligible amount that can be withdraw, calculated by deposit records without considering slash
     * @param _vaultUser user address
     * @param _reserve reserve address
     * @param _sponsor sponsor address
     **/
    function eligibleAmount(
        address _vaultUser,
        address _reserve,
        address _sponsor
    ) external view returns (uint256) {
        return
            VaultManager(getVaultManagerProxyAddress()).eligibleAmount(
                _vaultUser,
                _reserve,
                _sponsor
            );
    }

    /************************************** View Interfaces **************************************/

    /**
     * @dev Get ExtCallACLProxy contract address
     **/
    function getExtCallACLProxyAddress() public view returns (address payable) {
        address extCallACLProxyAddress = AddressResolver(addressResolver)
            .getAddress(extCallACLProxyName);
        return payable(extCallACLProxyAddress);
    }

    /************************************** Internal Interfaces **************************************/

    function _requireCallerAdmin() internal {
        IACLManager aclManager = IACLManager(
            addressResolver.getAddress(aclManagerName)
        );
        require(aclManager.isProtocolManager(tx.origin), 'Not vault admin');
    }
}<|MERGE_RESOLUTION|>--- conflicted
+++ resolved
@@ -181,11 +181,7 @@
         address payable _vault,
         uint256 _grossAssetValue
     ) external onlyWhitelisted('borrow') {
-<<<<<<< HEAD
-        address loanManagerProxy = addressResolver.getLoanManagerProxy();
-        console.log('loan manager proxy', loanManagerProxy);
-=======
->>>>>>> 6b687130
+
         LoanManager(addressResolver.getLoanManagerProxy()).borrow(
             msg.sender,
             _asset,

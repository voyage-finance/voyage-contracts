--- conflicted
+++ resolved
@@ -18,7 +18,6 @@
 
     function getLiquidityManagerProxy() external view returns (address);
 
-<<<<<<< HEAD
     function getLiquidityDepositEscrow() external view returns (address);
 
     function getLoanManagerProxy() external view returns (address);
@@ -27,9 +26,7 @@
 
     function getStableDebtToken() external view returns (address);
 
-=======
     function getLoanManagerProxy() external view returns (address);
 
->>>>>>> 6b687130
     function getVaultStorage() external view returns (address);
 }
// SPDX-License-Identifier: GPL-3.0
pragma solidity ^0.8.9;

import {Address} from "@openzeppelin/contracts/utils/Address.sol";
import {ReentrancyGuard} from "@openzeppelin/contracts/security/ReentrancyGuard.sol";
import {ReentrancyGuard} from "@openzeppelin/contracts/security/ReentrancyGuard.sol";
import {Initializable} from "@openzeppelin/contracts-upgradeable/proxy/utils/Initializable.sol";
import {IERC20Metadata} from "@openzeppelin/contracts/token/ERC20/extensions/IERC20Metadata.sol";
import {IMarginEscrow} from "../interfaces/IMarginEscrow.sol";
import {VaultDataFacet} from "../facets/VaultDataFacet.sol";
import {EthAddressLib} from "../../shared/libraries/EthAddressLib.sol";
import {WadRayMath} from "../../shared/libraries/WadRayMath.sol";
import {PercentageMath} from "../../shared/libraries/PercentageMath.sol";
import {ERC4626, IERC4626} from "../../shared/tokenization/ERC4626.sol";
import {SafeTransferLib} from "../../shared/libraries/SafeTransferLib.sol";

contract MarginEscrow is
    Initializable,
    ERC4626,
    IMarginEscrow,
    ReentrancyGuard
{
    using WadRayMath for uint256;
<<<<<<< HEAD
    using SafeTransferLib for IERC20Metadata;
=======
    using PercentageMath for uint256;
    using SafeERC20 for IERC20Metadata;
>>>>>>> 53743ec8
    using Address for address payable;

    event Deposited(address indexed payee, address token, uint256 amount);
    event Withdrawn(address indexed payee, address token, uint256 amount);

    address public voyage;
    address public vault;

    // reserve address => amount
    modifier onlyOwner() {
        require(msg.sender == vault, "Not vault");
        _;
    }

    function initialize(
        address _vault,
        address _voyage,
        address _asset
    ) public initializer {
        voyage = _voyage;
        vault = _vault;
        IERC20Metadata underlying = IERC20Metadata(_asset);
        __ERC20_init(underlying.name(), underlying.symbol());
        __ERC20Permit_init(underlying.name());
        __ERC4626_init(underlying);
    }

    function totalAssets()
        public
        view
        override(ERC4626, IERC4626)
        returns (uint256)
    {
        return asset.balanceOf(address(this));
    }

    function slash(uint256 _amount, address payable _to)
        public
        payable
        nonReentrant
        onlyOwner
        returns (uint256)
    {
        uint256 balance = totalAssets();
        if (balance < _amount) {
            _amount = balance;
        }
        transferUnderlyingTo(_to, _amount);
        return _amount;
    }

    function withdraw(
        uint256 _amount,
        address _receiver,
        address _user
    ) public override(ERC4626, IERC4626) onlyOwner returns (uint256) {
        uint256 withdrawableBalance = withdrawableMargin(_user);
        require(
            withdrawableBalance >= _amount,
            "Amount exceeds withdrawable balance"
        );
        return super.withdraw(_amount, _receiver, _user);
    }

    function withdrawableMargin(address _user) public view returns (uint256) {
        uint256 totalWithdrawable = totalWithdrawableMargin();
        uint256 userBalance = maxWithdraw(_user);
        if (totalWithdrawable >= userBalance) {
            return userBalance;
        }
        return totalWithdrawable;
    }

    function totalWithdrawableMargin() public view returns (uint256) {
        VaultDataFacet vdf = VaultDataFacet(vault);
        address _asset = address(asset);
        uint256 vaultDebt = vdf.totalDebt(_asset);
        uint256 marginRequirement = vdf.marginRequirement(_asset);
        uint256 totalMargin = totalMargin();
        uint256 marginMin = vaultDebt.percentMul(marginRequirement);
        if (totalMargin >= marginMin) {
            return totalMargin - marginMin;
        }
        return 0;
    }

    /**
     * @dev get accumulated amount of deposit.
     * @return accumulated deposit amount
     **/
    function totalMargin() public view returns (uint256) {
        return totalAssets();
    }

    function transferUnderlyingTo(address _target, uint256 _amount)
        public
        onlyOwner
    {
        asset.safeTransfer(_target, _amount);
    }
}<|MERGE_RESOLUTION|>--- conflicted
+++ resolved
@@ -21,12 +21,8 @@
     ReentrancyGuard
 {
     using WadRayMath for uint256;
-<<<<<<< HEAD
     using SafeTransferLib for IERC20Metadata;
-=======
     using PercentageMath for uint256;
-    using SafeERC20 for IERC20Metadata;
->>>>>>> 53743ec8
     using Address for address payable;
 
     event Deposited(address indexed payee, address token, uint256 amount);

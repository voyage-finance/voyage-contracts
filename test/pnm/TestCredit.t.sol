pragma solidity 0.8.9;

<<<<<<< HEAD
import "./TestBase.t.sol";
=======
import "test/pnm/TestBase.t.sol";
>>>>>>> b759e184

contract TestCredit is TestBase {
    function setUp() public {
        deploy();

        // set my credit limit to 0
    }

    function check() public override {
        // call buyNow with 0 credit limit
        // check that it fails
    }
}<|MERGE_RESOLUTION|>--- conflicted
+++ resolved
@@ -1,10 +1,6 @@
 pragma solidity 0.8.9;
 
-<<<<<<< HEAD
 import "./TestBase.t.sol";
-=======
-import "test/pnm/TestBase.t.sol";
->>>>>>> b759e184
 
 contract TestCredit is TestBase {
     function setUp() public {

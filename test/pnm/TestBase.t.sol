pragma solidity ^0.8.9;

import "@pwnednomore/contracts/Agent.sol";
<<<<<<< HEAD
import "../../contracts/voyage/Voyage.sol";
import "../../contracts/voyage/infra/PriceOracle.sol";
import "../../contracts/voyage/strategy/DefaultReserveInterestRateStrategy.sol";
import "../../contracts/voyage/tokenization/SeniorDepositToken.sol";
import "../../contracts/voyage/tokenization/JuniorDepositToken.sol";
import "../../contracts/voyage/adapter/LooksRareAdapter.sol";
import "../../contracts/voyage/adapter/SeaportAdapter.sol";
import "../../contracts/mock/WETH9.sol";
import "../../contracts/mock/Crab.sol";
import "../../contracts/mock/MockMarketplace.sol";
import "../../contracts/mock/MockSeaport.sol";
import "../../contracts/shared/gsn/VoyagePaymaster.sol";
=======
import "contracts/voyage/Voyage.sol";
import "contracts/voyage/tokenization/SeniorDepositToken.sol";
import "contracts/voyage/tokenization/JuniorDepositToken.sol";

import "contracts/mock/WETH9.sol";

import "contracts/shared/gsn/VoyagePaymaster.sol";
import "contracts/voyage/infra/PriceOracle.sol";
import "contracts/voyage/adapter/LooksRareAdapter.sol";
import "contracts/voyage/adapter/SeaportAdapter.sol";

import "contracts/mock/Crab.sol";
import {MockMarketPlace} from "contracts/mock/MockMarketplace.sol";
import {MockSeaport} from "contracts/mock/MockSeaport.sol";
import {MockForwarder} from "contracts/mock/MockForwarder.sol";

import "contracts/voyage/strategy/DefaultReserveInterestRateStrategy.sol";
import "contracts/vault/Vault.sol";
import "contracts/shared/diamond/facets/DiamondCutFacet.sol";
import "contracts/shared/diamond/facets/DiamondLoupeFacet.sol";
import "contracts/shared/diamond/facets/OwnershipFacet.sol";

import {InitDiamond} from "contracts/voyage/InitDiamond.sol";
import "contracts/shared/diamond/interfaces/IDiamondCut.sol";

import "contracts/voyage/facets/LiquidityFacet.sol";
import "contracts/voyage/facets/ConfigurationFacet.sol";
import "contracts/voyage/facets/DataProviderFacet.sol";
import {PaymentsFacet} from "contracts/shared/facets/PaymentsFacet.sol";
import "contracts/voyage/facets/MarketplaceAdapterFacet.sol";
>>>>>>> ee65527b

contract TestBase is Agent {
    address owner = address(0x0);
    address alice = address(0x1);
    address bob = address(0x2);
    address treasury = address(0x9);
    address forwarder = address(0xa);

<<<<<<< HEAD
    address internal vault;
    
    const WAD = 10 ** 18;
    const RAY = 10 ** 27;
    
    Voyage internal voyage;
    Crab internal crab;
    PriceOracle internal priceOracle;
=======
    uint256 WAD = 10**18;
    uint256 RAY = 10**27;

    Voyage internal voyage;
    SeniorDepositToken internal seniorDepositToken;
    JuniorDepositToken internal juniorDepositToken;
    Vault internal vault;
>>>>>>> ee65527b
    WETH9 internal weth;
    VoyagePaymaster internal paymaster;
    MockMarketPlace internal marketPlace;
    LooksRareAdapter internal looksRareAdapter;
    SeaportAdapter internal seaportAdapter;
<<<<<<< HEAD
    MockSeaport internal seaport;
    DefaultReserveInterestRateStrategy internal defaultReserveInterestRateStrategy;
    SeniorDepositToken internal seniorDepositToken;
    JuniorDepositToken internal juniorDepositToken;

    function deploy() internal {
        // voyage
        voyage = new Voyage(owner);

        // infra
        weth = new WETH9();
        deal(weth, 100000 wei);

        paymaster = new VoyagePaymaster(voyage, weth, treasury);
        paymaster.setTrustedForwarder(forwarder);

        priceOracle = new PriceOracle();

        // adapter
        looksRareAdapter = new LooksRareAdapter();
        seaportAdapter = new SeaportAdapter(weth);

        // tokenization
        crab = new Crab("Crab", "CRAB");
        marketPlace = new MockMarketPlace();
        seaport = new MockSeaport();

        uint256 utilisationRate = 0.8 * RAY;
        uint256 slope = 0.04 * RAY;
        uint256 baseInterest = 0.18 * RAY;
=======

    Crab internal crab;
    MockMarketPlace internal mockMarketPlace;
    MockSeaport internal mockSeaport;
    MockForwarder internal mockForwarder;
    DefaultReserveInterestRateStrategy
        internal defaultReserveInterestRateStrategy;

    function deploy() internal {
        _deploy000Mock();
        _deploy001Vtoken();
        _deploy002Vault();
        _deploy003MarketplaceAdapter();
        _deploy004InterestRateStrategy();
        _deploy005PriceOracle();
        _deploy006Diamond();
        _deploy007Facets();
        _deploy008Paymaster();
    }

    function _deploy000Mock() internal {
        vm.startPrank(owner);
        weth = new WETH9();
        mockForwarder = new MockForwarder();
        
        crab = new Crab("Mocked Crab", "MC");
        mockMarketPlace = new MockMarketPlace();
        mockSeaport = new MockSeaport();
        vm.stopPrank();
    }

    function _deploy001Vtoken() internal {
        vm.startPrank(owner);
        seniorDepositToken = new SeniorDepositToken();
        juniorDepositToken = new JuniorDepositToken();
        vm.stopPrank();
    }

    function _deploy002Vault() internal {
        vm.startPrank(owner);
        vault = new Vault();
        vm.stopPrank();
    }

    function _deploy003MarketplaceAdapter() internal {
        vm.startPrank(owner);
        looksRareAdapter = new LooksRareAdapter();
        seaportAdapter = new SeaportAdapter(address(weth));
        vm.stopPrank();
    }

    function _deploy004InterestRateStrategy() internal {
        vm.startPrank(owner);
        uint256 utilisationRate = (8 * RAY) / 10;
        uint256 slope = (4 * RAY) / 100;
        uint256 baseInterest = (18 * RAY) / 100;

        defaultReserveInterestRateStrategy = new DefaultReserveInterestRateStrategy(
            utilisationRate,
            slope,
            baseInterest
        );
        vm.stopPrank();
    }

    function _deploy005PriceOracle() internal {
        vm.startPrank(owner);
        priceOracle = new PriceOracle();
        vm.stopPrank();
    }

    function _deploy006Diamond() internal {
        vm.startPrank(owner);
        voyage = new Voyage(owner);
        vm.stopPrank();
    }

    function _deploy007Facets() internal {
        vm.startPrank(owner);

        InitDiamond initDiamond = new InitDiamond();

        SecurityFacet securityFacet = new SecurityFacet();
        LiquidityFacet liquidityFacet = new LiquidityFacet();
        LoanFacet loanFacet = new LoanFacet();
        VaultFacet vaultFacet = new VaultFacet();
        ConfigurationFacet configurationFacet = new ConfigurationFacet();
        DataProviderFacet dataProviderFacet = new DataProviderFacet();
        PaymentsFacet paymentsFacet = new PaymentsFacet();
        MarketplaceAdapterFacet marketplaceAdapterFacet = new MarketplaceAdapterFacet();

        IDiamondCut.FacetCut[] memory diamondCut = new IDiamondCut.FacetCut[](8);
        diamondCut[0] = (
            IDiamondCut.FacetCut({
                facetAddress: address(securityFacet), 
                action: IDiamondCut.FacetCutAction.Add, 
                functionSelectors: _generateSelectors("SecurityFacet")
            })
        );
        diamondCut[1] = (
            IDiamondCut.FacetCut({
                facetAddress: address(liquidityFacet), 
                action: IDiamondCut.FacetCutAction.Add, 
                functionSelectors: _generateSelectors("LiquidityFacet")
            })
        );
        diamondCut[2] = (
            IDiamondCut.FacetCut({
                facetAddress: address(loanFacet), 
                action: IDiamondCut.FacetCutAction.Add, 
                functionSelectors: _generateSelectors("LoanFacet")
            })
        );
        diamondCut[3] = (
            IDiamondCut.FacetCut({
                facetAddress: address(vaultFacet), 
                action: IDiamondCut.FacetCutAction.Add, 
                functionSelectors: _generateSelectors("VaultFacet")
            })
        );
        diamondCut[4] = (
            IDiamondCut.FacetCut({
                facetAddress: address(configurationFacet), 
                action: IDiamondCut.FacetCutAction.Add, 
                functionSelectors: _generateSelectors("ConfigurationFacet")
            })
        );
        diamondCut[5] = (
            IDiamondCut.FacetCut({
                facetAddress: address(dataProviderFacet), 
                action: IDiamondCut.FacetCutAction.Add, 
                functionSelectors: _generateSelectors("DataProviderFacet")
            })
        );
        diamondCut[6] = (
            IDiamondCut.FacetCut({
                facetAddress: address(paymentsFacet), 
                action: IDiamondCut.FacetCutAction.Add, 
                functionSelectors: _generateSelectors("PaymentsFacet")
            })
        );
        diamondCut[7] = (
            IDiamondCut.FacetCut({
                facetAddress: address(marketplaceAdapterFacet), 
                action: IDiamondCut.FacetCutAction.Add, 
                functionSelectors: _generateSelectors("MarketplaceAdapterFacet")
            })
        );

        InitDiamond.Args memory args = InitDiamond.Args({
            initOwner: owner,
            seniorDepositTokenImpl: address(seniorDepositToken),
            juniorDepositTokenImpl: address(juniorDepositToken),
            vaultImpl: address(vault),
            weth9: address(weth)
        });
        
        IDiamondCut(address(voyage)).diamondCut(
            diamondCut,
            address(initDiamond),
            ""
        );

        initDiamond.init(args);
        
        vm.stopPrank();
    }
>>>>>>> ee65527b

    function _deploy008Paymaster() internal {
        vm.startPrank(owner);
        paymaster = new VoyagePaymaster(
            address(voyage),
            address(weth),
            treasury
        );
<<<<<<< HEAD
        
        // reserve initialization
        voyage.initReserve(crab, weth, defaultReserveInterestRateStrategy, priceOracle);

        // --- 105%
        voyage.setLiquidationBonus(crab, 10500);
        voyage.setIncomeRatio(crab, 0.5 * 1e4);
        voyage.setLoanParams(crab, 30, 90, 10);
        voyage.activateReserve(crab);
        uint40 cutPercentage = 200; //2%
        voyage.updateProtocolFee(owner, cutPercentage);
        voyage.updateMarketPlaceData(marketPlace, looksRareAdapter);
        voyage.updateMarketPlaceData(seaport, seaportAdapter);

        address (senior, junior) = voyage.getDepositTokens(crab);

        seniorDepositToken = new SeniorDepositToken(senior);
        juniorDepositToken = new JuniorDepositToken(junior);
        weth.approve(voyage, type(uint256).max);

        // vault initialization
        // --- create an empty vault
        bytes20 salt = bytes20(keccak256(abi.encodePacked("PwnedNoMore")));
        voyage.createVault(owner, salt);
        vault = voyage.getVault(owner);
        // --- fund vault for the first payment
        deal(owner, 10000 wei);
        prank(owner);
        vault.send(100 wei);
        weth.transfer(vault, 10 wei);
        weth.approve(vault, type(uint256).max);

        // the "todo delete" section, won't transcribe it till we need it.
    }
=======
        paymaster.setTrustedForwarder(address(mockForwarder));
        // paymaster.setRelayHub(mockRelayHub);
        vm.stopPrank();
    }

    function _generateSelectors(string memory _facetName)
        internal
        returns (bytes4[] memory selectors)
    {
        string[] memory cmd = new string[](3);
        cmd[0] = "node";
        cmd[1] = "scripts/gen_selectors.js";
        cmd[2] = _facetName;
        bytes memory res = vm.ffi(cmd);
        selectors = abi.decode(res, (bytes4[]));
    }

    // function _setup_test() internal {
    //     // infra
    //     vm.deal(address(weth), 10000000 wei);
    //     paymaster.setTrustedForwarder(address(mockForwarder));

    //     // adapter

    //     // tokenization

    //     // reserve initialization
    //     voyage.initReserve(
    //         crab,
    //         weth,
    //         defaultReserveInterestRateStrategy,
    //         priceOracle
    //     );

    //     // --- 105%
    //     voyage.setLiquidationBonus(crab, 10500);
    //     voyage.setIncomeRatio(crab, 0.5 * 1e4);
    //     voyage.setLoanParams(crab, 30, 90, 10);
    //     voyage.activateReserve(crab);
    //     uint40 cutPercentage = 200; //2%
    //     voyage.updateProtocolFee(owner, cutPercentage);
    //     // voyage.updateMarketPlaceData(marketPlace, looksRareAdapter);
    //     // voyage.updateMarketPlaceData(seaport, seaportAdapter);

    //     (address senior, uint256 junior) = voyage.getDepositTokens(crab);

    //     weth.approve(voyage, type(uint256).max);

    //     // vault initialization
    //     // --- create an empty vault
    //     bytes20 salt = bytes20(keccak256(abi.encodePacked("PwnedNoMore")));
    //     voyage.createVault(owner, salt);
    //     vault = voyage.getVault(owner);
    //     // --- fund vault for the first payment
    //     vm.deal(owner, 10000 wei);
    //     vm.prank(owner);
    //     vault.send(100 wei);
    //     weth.transfer(vault, 10 wei);
    //     weth.approve(vault, type(uint256).max);

    //     // the "todo delete" section, won't transcribe it till we need it.
    // }

>>>>>>> ee65527b
}<|MERGE_RESOLUTION|>--- conflicted
+++ resolved
@@ -1,20 +1,6 @@
 pragma solidity ^0.8.9;
 
 import "@pwnednomore/contracts/Agent.sol";
-<<<<<<< HEAD
-import "../../contracts/voyage/Voyage.sol";
-import "../../contracts/voyage/infra/PriceOracle.sol";
-import "../../contracts/voyage/strategy/DefaultReserveInterestRateStrategy.sol";
-import "../../contracts/voyage/tokenization/SeniorDepositToken.sol";
-import "../../contracts/voyage/tokenization/JuniorDepositToken.sol";
-import "../../contracts/voyage/adapter/LooksRareAdapter.sol";
-import "../../contracts/voyage/adapter/SeaportAdapter.sol";
-import "../../contracts/mock/WETH9.sol";
-import "../../contracts/mock/Crab.sol";
-import "../../contracts/mock/MockMarketplace.sol";
-import "../../contracts/mock/MockSeaport.sol";
-import "../../contracts/shared/gsn/VoyagePaymaster.sol";
-=======
 import "contracts/voyage/Voyage.sol";
 import "contracts/voyage/tokenization/SeniorDepositToken.sol";
 import "contracts/voyage/tokenization/JuniorDepositToken.sol";
@@ -45,7 +31,6 @@
 import "contracts/voyage/facets/DataProviderFacet.sol";
 import {PaymentsFacet} from "contracts/shared/facets/PaymentsFacet.sol";
 import "contracts/voyage/facets/MarketplaceAdapterFacet.sol";
->>>>>>> ee65527b
 
 contract TestBase is Agent {
     address owner = address(0x0);
@@ -54,16 +39,6 @@
     address treasury = address(0x9);
     address forwarder = address(0xa);
 
-<<<<<<< HEAD
-    address internal vault;
-    
-    const WAD = 10 ** 18;
-    const RAY = 10 ** 27;
-    
-    Voyage internal voyage;
-    Crab internal crab;
-    PriceOracle internal priceOracle;
-=======
     uint256 WAD = 10**18;
     uint256 RAY = 10**27;
 
@@ -71,44 +46,11 @@
     SeniorDepositToken internal seniorDepositToken;
     JuniorDepositToken internal juniorDepositToken;
     Vault internal vault;
->>>>>>> ee65527b
     WETH9 internal weth;
     VoyagePaymaster internal paymaster;
-    MockMarketPlace internal marketPlace;
+    PriceOracle internal priceOracle;
     LooksRareAdapter internal looksRareAdapter;
     SeaportAdapter internal seaportAdapter;
-<<<<<<< HEAD
-    MockSeaport internal seaport;
-    DefaultReserveInterestRateStrategy internal defaultReserveInterestRateStrategy;
-    SeniorDepositToken internal seniorDepositToken;
-    JuniorDepositToken internal juniorDepositToken;
-
-    function deploy() internal {
-        // voyage
-        voyage = new Voyage(owner);
-
-        // infra
-        weth = new WETH9();
-        deal(weth, 100000 wei);
-
-        paymaster = new VoyagePaymaster(voyage, weth, treasury);
-        paymaster.setTrustedForwarder(forwarder);
-
-        priceOracle = new PriceOracle();
-
-        // adapter
-        looksRareAdapter = new LooksRareAdapter();
-        seaportAdapter = new SeaportAdapter(weth);
-
-        // tokenization
-        crab = new Crab("Crab", "CRAB");
-        marketPlace = new MockMarketPlace();
-        seaport = new MockSeaport();
-
-        uint256 utilisationRate = 0.8 * RAY;
-        uint256 slope = 0.04 * RAY;
-        uint256 baseInterest = 0.18 * RAY;
-=======
 
     Crab internal crab;
     MockMarketPlace internal mockMarketPlace;
@@ -276,7 +218,6 @@
         
         vm.stopPrank();
     }
->>>>>>> ee65527b
 
     function _deploy008Paymaster() internal {
         vm.startPrank(owner);
@@ -285,42 +226,6 @@
             address(weth),
             treasury
         );
-<<<<<<< HEAD
-        
-        // reserve initialization
-        voyage.initReserve(crab, weth, defaultReserveInterestRateStrategy, priceOracle);
-
-        // --- 105%
-        voyage.setLiquidationBonus(crab, 10500);
-        voyage.setIncomeRatio(crab, 0.5 * 1e4);
-        voyage.setLoanParams(crab, 30, 90, 10);
-        voyage.activateReserve(crab);
-        uint40 cutPercentage = 200; //2%
-        voyage.updateProtocolFee(owner, cutPercentage);
-        voyage.updateMarketPlaceData(marketPlace, looksRareAdapter);
-        voyage.updateMarketPlaceData(seaport, seaportAdapter);
-
-        address (senior, junior) = voyage.getDepositTokens(crab);
-
-        seniorDepositToken = new SeniorDepositToken(senior);
-        juniorDepositToken = new JuniorDepositToken(junior);
-        weth.approve(voyage, type(uint256).max);
-
-        // vault initialization
-        // --- create an empty vault
-        bytes20 salt = bytes20(keccak256(abi.encodePacked("PwnedNoMore")));
-        voyage.createVault(owner, salt);
-        vault = voyage.getVault(owner);
-        // --- fund vault for the first payment
-        deal(owner, 10000 wei);
-        prank(owner);
-        vault.send(100 wei);
-        weth.transfer(vault, 10 wei);
-        weth.approve(vault, type(uint256).max);
-
-        // the "todo delete" section, won't transcribe it till we need it.
-    }
-=======
         paymaster.setTrustedForwarder(address(mockForwarder));
         // paymaster.setRelayHub(mockRelayHub);
         vm.stopPrank();
@@ -384,5 +289,4 @@
     //     // the "todo delete" section, won't transcribe it till we need it.
     // }
 
->>>>>>> ee65527b
 }
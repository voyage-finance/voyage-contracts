--- conflicted
+++ resolved
@@ -35,19 +35,8 @@
     await priceOracle.updateTwap(crab.address, toWad(10));
     const vault = await voyage.getVault(owner);
     await expect(
-<<<<<<< HEAD
-      voyage.buyNow(
-        crab.address,
-        1,
-        vault,
-        marketPlace.address,
-        purchaseDataFromLooksRare
-      )
-    ).to.be.revertedWith('InsufficientLiquidity()');
-=======
       voyage.buyNow(crab.address, 1, vault, marketPlace.address, purchaseData)
     ).to.be.revertedWithCustomError(voyage, 'InsufficientLiquidity');
->>>>>>> 8582ef68
   });
 
   it('Buy with invalid floor price should revert', async function () {
@@ -55,19 +44,8 @@
       await setupTestSuite();
     const vault = await voyage.getVault(owner);
     await expect(
-<<<<<<< HEAD
-      voyage.buyNow(
-        crab.address,
-        1,
-        vault,
-        marketPlace.address,
-        purchaseDataFromLooksRare
-      )
-    ).to.be.revertedWith('InvalidFloorPrice()');
-=======
       voyage.buyNow(crab.address, 1, vault, marketPlace.address, purchaseData)
     ).to.be.revertedWithCustomError(voyage, 'InvalidFloorPrice');
->>>>>>> 8582ef68
   });
 
   it('Buy with invalid principal should revert', async function () {
@@ -86,19 +64,8 @@
     await priceOracle.updateTwap(crab.address, toWad(1));
     const vault = await voyage.getVault(owner);
     await expect(
-<<<<<<< HEAD
-      voyage.buyNow(
-        crab.address,
-        1,
-        vault,
-        marketPlace.address,
-        purchaseDataFromLooksRare
-      )
-    ).to.be.revertedWith('InvalidPrincipal');
-=======
       voyage.buyNow(crab.address, 1, vault, marketPlace.address, purchaseData)
     ).to.be.revertedWithCustomError(voyage, 'InvalidPrincipal');
->>>>>>> 8582ef68
   });
 
   it('Buy with sufficient credit limit should pass', async function () {

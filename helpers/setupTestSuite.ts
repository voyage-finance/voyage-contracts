import { randomBytes } from 'crypto';
import { deployments as d } from 'hardhat';
import { HardhatRuntimeEnvironment } from 'hardhat/types';
import { VoyagePaymaster } from 'typechain/VoyagePaymaster';
import { WETH9 } from 'typechain/WETH9';
import { ERC20 } from '../typechain/ERC20';
import { Voyage } from '../typechain/Voyage';
import { deployFacets, FacetCutAction } from './diamond';
import { decimals, MAX_UINT_256, toWad } from './math';
import './wadraymath';

const dec = decimals(18);

const setupBase = async ({
  deployments,
  getNamedAccounts,
  ethers,
}: HardhatRuntimeEnvironment) => {
  await deployments.fixture(['Voyage', 'Vault', 'Tokenization']);
  const { owner, alice, bob, treasury, forwarder } = await getNamedAccounts();

  /* --------------------------------- voyage -------------------------------- */
  const voyage = await ethers.getContract<Voyage>('Voyage');
  /* ---------------------------------- infra --------------------------------- */
  const paymaster = await ethers.getContract<VoyagePaymaster>(
    'VoyagePaymaster'
  );
  await paymaster.setTrustedForwarder(forwarder);
  const priceOracle = await ethers.getContract('PriceOracle');
  const weth = await ethers.getContract('WETH9');
  /* ---------------------------------- adapter --------------------------------- */
  const looksRareAdapter = await ethers.getContract('LooksRareAdapter');
  const seaportAdapter = await ethers.getContract('SeaportAdapter');
  /* ------------------------------ tokenization ------------------------------ */
  const tus = await ethers.getContract('Tus');
  const crab = await ethers.getContract('Crab');
  const marketPlace = await ethers.getContract('MockMarketPlace');
  const seaport = await ethers.getContract('MockSeaport');
  const defaultReserveInterestRateStrategy = await ethers.getContract(
    'DefaultReserveInterestRateStrategy'
  );
  /* ------------------------- reserve initialisation ------------------------- */
  await voyage.initReserve(
    crab.address,
    tus.address,
    defaultReserveInterestRateStrategy.address,
    priceOracle.address
  );
  // 105%
  await voyage.setLiquidationBonus(crab.address, 10500);
  await voyage.setIncomeRatio(crab.address, 0.5 * 1e4);
  await voyage.setLoanParams(crab.address, 30, 90, 10);
  await voyage.activateReserve(crab.address);
  const cutPercentage = '200'; //2%
  await voyage.updateProtocolFee(owner, cutPercentage);
  await voyage.updateMarketPlaceData(
    marketPlace.address,
    looksRareAdapter.address
  );
  await voyage.updateMarketPlaceData(seaport.address, seaportAdapter.address);
  const [senior, junior] = await voyage.getDepositTokens(crab.address);
  const seniorDepositToken = await ethers.getContractAt(
    'SeniorDepositToken',
    senior
  );
  const juniorDepositToken = await ethers.getContractAt(
    'JuniorDepositToken',
    junior
  );
  await tus.approve(voyage.address, MAX_UINT_256);
  /* -------------------------- vault initialisation -------------------------- */

  // create an empty vault
  const salt = ethers.utils.toUtf8Bytes('hw.kk@voyage.finance').slice(0, 42);
  await voyage.createVault(owner, salt);
  const deployedVault = await voyage.getVault(owner);
  await tus.approve(deployedVault, MAX_UINT_256);
  const abiCoder = ethers.utils.defaultAbiCoder;
  const looksRareMakerOrderData = abiCoder.encode(
    [
      'bool',
      'address',
      'address',
      'uint256',
      'uint256',
      'uint256',
      'address',
      'address',
      'uint256',
      'uint256',
      'uint256',
      'uint256',
      'bytes',
      'uint8',
      'bytes32',
      'bytes32',
    ],
    [
      true,
      owner,
      crab.address,
      1000,
      1,
      1,
      alice,
      tus.address,
      1,
      1,
      1,
      1,
      ethers.utils.arrayify('0x1234'),
      1,
      ethers.utils.arrayify(
        '0x66fdd5e25ef9ddb305ba3c2aae1856ab9c6f2979000000000000000000000000'
      ),
      ethers.utils.arrayify(
        '0x66fdd5e25ef9ddb305ba3c2aae1856ab9c6f2979000000000000000000000000'
      ),
    ]
  );
  const floorPrice = toWad(10);
  const takerOrderData = abiCoder.encode(
    ['bool', 'address', 'uint256', 'uint256', 'uint256', 'bytes'],
    [
      true,
      deployedVault,
      floorPrice,
      1,
      1,
      ethers.utils.arrayify(
        '0x66fdd5e25ef9ddb305ba3c2aae1856ab9c6f2979000000000000000000000000'
      ),
    ]
  );
  const purchaseDataFromLooksRare = abiCoder.encode(
    ['address', 'bytes4', 'bytes', 'bytes'],
    [marketPlace.address, '0xb4e4b296', looksRareMakerOrderData, takerOrderData]
  );

<<<<<<< HEAD
  const basicOrderParameters = abiCoder.encode(
    [
      'address',
      'uint256',
      'uint256',
      'address',
      'address',
      'address',
      'uint256',
      'uint256',
      'uint8',
      'uint256',
      'uint256',
      'bytes32',
      'uint256',
      'bytes32',
      'bytes32',
      'uint256',
      'tuple(uint256 amount,address recipient)[]',
      'bytes',
    ],
    [
      '0x0000000000000000000000000000000000000000',
      1,
      1,
      owner,
      owner,
      tus.address,
      1,
      1,
      1,
      1,
      1,
      ethers.utils.arrayify(
        '0x66fdd5e25ef9ddb305ba3c2aae1856ab9c6f2979000000000000000000000000'
      ),
      1,
      ethers.utils.arrayify(
        '0x66fdd5e25ef9ddb305ba3c2aae1856ab9c6f2979000000000000000000000000'
      ),
      ethers.utils.arrayify(
        '0x66fdd5e25ef9ddb305ba3c2aae1856ab9c6f2979000000000000000000000000'
      ),
      1,
      [{ amount: toWad(1), recipient: owner }],
      ethers.utils.arrayify('0x1234'),
    ]
  );
  const purchaseDataFromOpensea = abiCoder.encode(
    ['address', 'address', 'bytes4', 'bytes'],
    [deployedVault, seaport.address, '0xfb0f3ee1', basicOrderParameters]
  );
=======
  // send the vault some ETH
  const weth9 = await ethers.getContract<WETH9>('WETH9');
  const signer = await ethers.getSigner(owner);
  await signer.sendTransaction({
    to: deployedVault,
    value: ethers.BigNumber.from('100000000000000000'),
  });
  await weth9.deposit({
    value: ethers.BigNumber.from('100000000000000000'),
  });
  await weth9.transfer(
    deployedVault,
    ethers.BigNumber.from('100000000000000000')
  );

>>>>>>> 8582ef68
  return {
    owner,
    alice,
    bob,
    forwarder,
    treasury,
    defaultReserveInterestRateStrategy,
    priceOracle,
    paymaster,
    tus,
    crab,
    marketPlace,
    seaport,
    juniorDepositToken,
    seniorDepositToken,
    deployedVault,
    voyage,
    purchaseDataFromLooksRare,
    purchaseDataFromOpensea,
    weth,
  };
};

const setupMocks = async (
  { ethers, deployments, getNamedAccounts }: HardhatRuntimeEnvironment,
  args: any = {}
) => {
  const { owner } = await getNamedAccounts();
  const [facets] = await deployFacets(
    {
      name: 'MockLoanFacet',
      from: owner,
      log: true,
    },
    {
      name: 'MockContextFacet',
      from: owner,
      log: true,
    }
  );
  await deployments.deploy('TestInitDiamond', {
    from: owner,
    log: true,
    args: [],
  });

  const { principalBalance = 0, interestBalance = 0 } = args;
  const initDiamond = await ethers.getContract('TestInitDiamond');
  const initArgs = initDiamond.interface.encodeFunctionData('init', [
    {
      principalBalance: ethers.BigNumber.from(principalBalance).mul(dec),
      interestBalance: ethers.BigNumber.from(interestBalance).mul(dec),
    },
  ]);

  await deployments.execute(
    'Voyage',
    { from: owner, log: true },
    'diamondCut',
    [
      { ...facets[0], action: FacetCutAction.Replace },
      { ...facets[1], action: FacetCutAction.Add },
    ],
    initDiamond.address,
    initArgs
  );
};

export const setupTestSuite = d.createFixture(async (hre) => {
  return setupBase(hre);
});

export const setupTestSuiteWithMocks = d.createFixture(async (hre, args) => {
  const base = await setupBase(hre);
  await setupMocks(hre, args);
  const voyage = await hre.ethers.getContract<Voyage>('Voyage');
  return {
    ...base,
    underlying: base.tus as ERC20,
    decimals: dec,
    voyage,
  };
});<|MERGE_RESOLUTION|>--- conflicted
+++ resolved
@@ -137,7 +137,6 @@
     [marketPlace.address, '0xb4e4b296', looksRareMakerOrderData, takerOrderData]
   );
 
-<<<<<<< HEAD
   const basicOrderParameters = abiCoder.encode(
     [
       'address',
@@ -190,7 +189,6 @@
     ['address', 'address', 'bytes4', 'bytes'],
     [deployedVault, seaport.address, '0xfb0f3ee1', basicOrderParameters]
   );
-=======
   // send the vault some ETH
   const weth9 = await ethers.getContract<WETH9>('WETH9');
   const signer = await ethers.getSigner(owner);
@@ -206,7 +204,6 @@
     ethers.BigNumber.from('100000000000000000')
   );
 
->>>>>>> 8582ef68
   return {
     owner,
     alice,
